package examples.dlm

import dlm.core.model._
import breeze.linalg.{DenseMatrix, DenseVector, diag}
import breeze.stats.distributions._
import cats.implicits._
import scala.util.control.Exception._
import kantan.csv._
import kantan.csv.ops._
import kantan.csv.generic._
import java.time._
import java.time.format._
import java.time.temporal.ChronoUnit
import kantan.csv.java8._
import java.nio.file.Paths
import akka.actor.ActorSystem
import akka.stream._
import scaladsl._
import scala.concurrent.Future
import scala.concurrent.ExecutionContext.Implicits.global

trait JointUoModel {
  val format = DateTimeFormatter.ISO_DATE_TIME
  implicit val codec: CellCodec[LocalDateTime] =
    localDateTimeCodec(format)
  val tempDlm = Dlm.polynomial(1) |+| Dlm.seasonal(24, 3)
  val foDlm = Dlm.polynomial(1)
  val dlmComp = List(foDlm, tempDlm, foDlm, tempDlm).reduce(_ |*| _)

  def millisToHours(dateTimeMillis: Long) = {
    dateTimeMillis / 1e3 * 60 * 60
  }

  val priorBeta = Gaussian(0.0, 3.0)
  val priorSigmaEta = InverseGamma(2.5, 3.0)
  val priorPhi = new Beta(20, 2)
  val priorSigma = InverseGamma(2.5, 3.0)
  val priorW = InverseGamma(2.5, 3.0)
  val priorMu = Gaussian(0.0, 1.0)

  val volP = for {
    se <- priorSigmaEta
    phi <- priorPhi
    mu <- priorMu
  } yield SvParameters(phi, mu, se)

  val fsvP = for {
    bij <- priorBeta
    sigma <- priorSigma
    vp <- volP
  } yield FsvParameters(sigma,
    FactorSv.buildBeta(4, 2, bij),
    Vector.fill(2)(vp))

  val dlmP = for {
    w <- priorW
    foP = DlmParameters(
      v = DenseMatrix.eye[Double](1),
      w = DenseMatrix(w),
      m0 = DenseVector.zeros[Double](1),
      c0 = DenseMatrix.eye[Double](1))
    seasonalP = DlmParameters(
      v = DenseMatrix.eye[Double](1),
      w = diag(DenseVector.fill(7)(w)),
      m0 = DenseVector.zeros[Double](7),
      c0 = DenseMatrix.eye[Double](7))
  } yield List(foP, seasonalP, foP, seasonalP).
    reduce(Dlm.outerSumParameters)

  val initP: Rand[DlmFsvParameters] = for {
    fsv <- fsvP
    dlm <- dlmP
  } yield DlmFsvParameters(dlm, fsv) 

  case class EnvSensor(
    datetime:    LocalDateTime,
    co:          Option[Double],
    humidity:    Option[Double],
    no:          Option[Double],
    temperature: Option[Double])

  val rawData = Paths.get("examples/data/new_new_emote_1108_wide.csv")
  val reader = rawData.asCsvReader[EnvSensor](rfc.withHeader)
  val data = reader.
    collect {
      case Right(a) => a
    }.
    filter(_.datetime.compareTo(
      LocalDateTime.of(2017, Month.SEPTEMBER, 1, 0, 0)) > 0).
    filter(_.datetime.compareTo(
      LocalDateTime.of(2017, Month.OCTOBER, 1, 0, 0)) < 0).
    // time in hours
    map(a => Data(a.datetime.toEpochSecond(ZoneOffset.UTC) / (60.0 * 60.0), 
        DenseVector(a.co, a.humidity, a.no, a.temperature))).
    toVector.
    sortBy(_.time).
    zipWithIndex.
    filter { case (_, i) => i % 10 == 0 }. // thinned
    map(_._1)
}

// Write this up in DLM Chapter
// Could additionally use Wishart for full rank Observation Matrix
trait RoundedUoData {
  val tempDlm = Dlm.polynomial(1) |+| Dlm.seasonal(24, 3)
  val dlmComp = List.fill(4)(tempDlm).reduce(_ |*| _)

  case class EnvSensor(
    sensorId:   String,
    datetime:    LocalDateTime,
    co:          Option[Double],
    humidity:    Option[Double],
    no:          Option[Double],
    temperature: Option[Double])

  val format = DateTimeFormatter.ISO_DATE_TIME
  def toDatetimeOpt(s: String, format: DateTimeFormatter) =
    catching(classOf[DateTimeException]) opt LocalDateTime.parse(s, format)

  def toDoubleOpt(s: String) =
    catching(classOf[NumberFormatException]) opt s.toDouble

  def parseEnvSensor(l: Vector[String]): Option[EnvSensor] =
    for {
      datetime <- toDatetimeOpt(l(1), format)
    } yield EnvSensor(l.head, datetime, toDoubleOpt(l(2)),
      toDoubleOpt(l(3)), toDoubleOpt(l(4)), toDoubleOpt(l(5)))

  val data = Streaming.readCsv("examples/data/summarised_sensor_data.csv").    
    map(parseEnvSensor).
    collect { case Some(a) => a }

  def envToData(a: EnvSensor): Data =
    Data(a.datetime.toEpochSecond(ZoneOffset.UTC) / (60.0 * 60.0),
      DenseVector(a.co, a.humidity, a.no, a.temperature))
}

// fit ten independent models
object FitUoDlms extends App with RoundedUoData {
  implicit val system = ActorSystem("uo-dlm")
  implicit val materializer = ActorMaterializer()

  val priorV = InverseGamma(2.0, 3.0)
  val priorW = InverseGamma(2.0, 3.0)

  val dlmP = for {
    w <- priorW
    v <- priorV
    seasonalP = DlmParameters(
      v = DenseMatrix(v),
      w = diag(DenseVector.fill(7)(w)),
      m0 = DenseVector.zeros[Double](7),
      c0 = DenseMatrix.eye[Double](7))
  } yield List.fill(4)(seasonalP).reduce(Dlm.outerSumParameters)

  data.
    groupBy(1000000, _.sensorId).
    fold(("Hello", Vector.empty[Data]))((l, r) => (r.sensorId, l._2 :+ envToData(r))).
    mergeSubstreams.
    mapAsyncUnordered(4) { case (id: String, d: Vector[Data]) =>
      println(s"Performing inference for station $id with ${d.size} observations")

      val iters = GibbsSampling.sample(dlmComp, priorV, priorW, dlmP.draw, d)

      Streaming
      .writeParallelChain(iters, 2, 10000, s"examples/data/uo_dlm_seasonal_daily_${id}_",
        (s: GibbsSampling.State) => DlmParameters.toList(s.p)).
        runWith(Sink.ignore)
    }.
    runWith(Sink.onComplete { s =>
      println(s)
      system.terminate()
    })
}

object ForecastUoDlm extends App with RoundedUoData {
  implicit val system = ActorSystem("forecast_uo")
  implicit val materializer = ActorMaterializer()

  def envToDataTime(a: EnvSensor): (LocalDateTime, Data) =
    (a.datetime, Data(a.datetime.toEpochSecond(ZoneOffset.UTC) / (60.0 * 60.0),
      DenseVector(a.co, a.humidity, a.no, a.temperature)))

  data.
    groupBy(1000000, _.sensorId).
    fold(("Hello", Vector.empty[(LocalDateTime, Data)]))((l, r) =>
      (r.sensorId, l._2 :+ envToDataTime(r))).
    mergeSubstreams.
    mapAsyncUnordered(4) { case (id: String, d: Vector[(LocalDateTime, Data)]) =>
      val data = d.map(_._2)
      val times = d.map(_._1)

      val file = s"examples/data/uo_dlm_seasonal_daily_${id}_0.csv"

      val ps: Future[DlmParameters] = Streaming.readCsv(file).
        map(_.map(_.toDouble).toList).
        drop(1000).
        map(x => DlmParameters.fromList(4, 28)(x)).
        via(Streaming.meanParameters(4, 28)).
        runWith(Sink.head)

      val out = new java.io.File(s"examples/data/forecast_urbanobservatory_${id}.csv")
      val headers = rfc.withHeader(false)

      for {
        p <- ps
        filtered = KalmanFilter.filterDlm(dlmComp, data, p)
        summary = filtered.flatMap(kf => (for {
          f <- kf.ft
          q <- kf.qt
        } yield Dlm.summariseForecast(f, q)).
          map(f => f.flatten.toList))
        toWrite: Vector[(String, LocalDateTime, List[Double])] = times.
          zip(summary).
          map(d => (id, d._1, d._2))
        io = out.writeCsv(toWrite, headers)
      } yield io
    }.
    runWith(Sink.onComplete { s =>
      println(s)
      system.terminate()
    })
}

object FitContUo extends App with JointUoModel {
  implicit val system = ActorSystem("dlm_fsv_uo")
  implicit val materializer = ActorMaterializer()

  val iters = DlmFsv.sampleOu(priorBeta, priorSigmaEta,
    priorPhi, priorMu, priorSigma, priorW,
    data, dlmComp, initP.draw)

  def diagonal(m: DenseMatrix[Double]): List[Double] =
    for {
      i <- List.range(0, m.cols)
    } yield m(i,i)

  def format(s: DlmFsv.State): List[Double] =
    s.p.toList

  // write iterations
  Streaming.writeParallelChain(
    iters, 2, 100000, "examples/data/uo_cont_gibbs_two_factors", format).
    runWith(Sink.onComplete(_ => system.terminate()))
}

object InterpolateUo extends App with JointUoModel {
  def readValue(a: String): Option[Double] = 
    if (a == "NA") None else Some(a.toDouble)

  val file = "examples/data/uo_cont_gibbs_two_factors_0.csv"

<<<<<<< HEAD
  // read in parameters and calculate the mean
  val rawParams = Paths.get(file)
  val reader2 = rawParams.asCsvReader[List[Double]](rfc.withHeader)
  val params: DlmFsvParameters = reader2.
    collect { case Right(a) => a }.
    map(x => DlmFsvParameters.fromList(4, 16, 4, 2)(x)).
    foldLeft((DlmFsvParameters.empty(4, 16, 4, 2), 1.0)){
        case ((avg, n), b) =>
          (avg.map(_ * n).add(b).map(_  / (n + 1)), n + 1)
      }._1

  // read in data with encoded missing bits
  val rawData1 = Paths.get("examples/data/new_new_emote_1108_rounded.csv")
  val reader1 = rawData1.asCsvReader[(LocalDateTime, String,
    String, String, String)](rfc.withHeader)
=======
  // read in parameters
  val rawMcmc = Paths.get(file)
  val reader2 = rawMcmc.asCsvReader[List[Double]](rfc.withHeader)
  val ps: DlmFsvParameters = reader2.
    collect {
      case Right(a) => a
    }.
    map(x => DlmFsvParameters.fromList(4, 16, 4, 2)(x)).
    foldLeft((DlmFsvParameters.empty(4, 16, 4, 2), 1.0)){
      case ((avg, n), b) =>
        (avg.map(_ * n).add(b).map(_  / (n + 1)), n + 1)
    }._1

  // read in data with encoded missing bits
  val rawData1 = Paths.get("examples/data/new_new_emote_1108_wide.csv")
  val reader1 = rawData1.asCsvReader[(LocalDateTime, String, String, String, String)](rfc.withHeader)
>>>>>>> 4a3b7d02
  val testData = reader1.
    collect {
      case Right(a) => Data(a._1.toEpochSecond(ZoneOffset.UTC) / (60.0 * 60.0),
        DenseVector(readValue(a._2), readValue(a._3),
          readValue(a._4), readValue(a._5)))
    }.
    toVector.
    sortBy(_.time)

  // use mcmc to sample the missing observations
<<<<<<< HEAD
  val iters = DlmFsv.sampleStateAr(testData, dlmComp, params).
=======
  val iters = DlmFsv.sampleStateOu(testData, dlmComp, ps).
>>>>>>> 4a3b7d02
    steps.
    take(1000).
    map { (s: DlmFsv.State) =>
      val vol = s.volatility.map(x => (x.time, x.sample))
      val st = s.theta.map(x => (x.time, x.sample))
<<<<<<< HEAD
      DlmFsv.obsVolatility(vol, st, dlmComp, params)
=======
      DlmFsv.obsVolatility(vol, st, dlmComp, ps)
>>>>>>> 4a3b7d02
    }.
    map(s => s.map { case (t, y) => (t, Some(y(0))) }).
    toVector

<<<<<<< HEAD
  // calculate credible intervals
=======
>>>>>>> 4a3b7d02
  val summary = DlmFsv.summariseInterpolation(iters, 0.995)

  // write interpolated data
  val out = new java.io.File("examples/data/interpolated_urbanobservatory.csv")
  val headers = rfc.withHeader("time", "mean", "upper", "lower")

  out.writeCsv(summary, headers)
<<<<<<< HEAD
}

object ForecastUo extends App {
  implicit val system = ActorSystem("forecast-uo")
  implicit val materializer = ActorMaterializer()

  val dlm = Dlm.polynomial(1) |+|
    Dlm.seasonal(24, 3) |+| Dlm.seasonal(24 * 7, 3)
  val mod = Dglm.studentT(3, dlm)

  val file = "examples/data/uo_cont_gibbs_two_factors_0.csv"

  // read parameters from file
  val ps: Future[DlmFsvParameters] = Streaming.readCsv(file).
    map(_.map(_.toDouble).toList).
    map(x => DlmFsvParameters.fromList(4, 16, 4, 2)(x)).
    via(Streaming.meanDlmFsvParameters(4, 16, 4, 2)).
    runWith(Sink.head)

  val out = new java.io.File("examples/data/forecast_uo.csv")
  val headers = rfc.withHeader("time", "mean", "lower", "upper")

  val n = 1000
=======
>>>>>>> 4a3b7d02
}<|MERGE_RESOLUTION|>--- conflicted
+++ resolved
@@ -250,7 +250,6 @@
 
   val file = "examples/data/uo_cont_gibbs_two_factors_0.csv"
 
-<<<<<<< HEAD
   // read in parameters and calculate the mean
   val rawParams = Paths.get(file)
   val reader2 = rawParams.asCsvReader[List[Double]](rfc.withHeader)
@@ -266,24 +265,6 @@
   val rawData1 = Paths.get("examples/data/new_new_emote_1108_rounded.csv")
   val reader1 = rawData1.asCsvReader[(LocalDateTime, String,
     String, String, String)](rfc.withHeader)
-=======
-  // read in parameters
-  val rawMcmc = Paths.get(file)
-  val reader2 = rawMcmc.asCsvReader[List[Double]](rfc.withHeader)
-  val ps: DlmFsvParameters = reader2.
-    collect {
-      case Right(a) => a
-    }.
-    map(x => DlmFsvParameters.fromList(4, 16, 4, 2)(x)).
-    foldLeft((DlmFsvParameters.empty(4, 16, 4, 2), 1.0)){
-      case ((avg, n), b) =>
-        (avg.map(_ * n).add(b).map(_  / (n + 1)), n + 1)
-    }._1
-
-  // read in data with encoded missing bits
-  val rawData1 = Paths.get("examples/data/new_new_emote_1108_wide.csv")
-  val reader1 = rawData1.asCsvReader[(LocalDateTime, String, String, String, String)](rfc.withHeader)
->>>>>>> 4a3b7d02
   val testData = reader1.
     collect {
       case Right(a) => Data(a._1.toEpochSecond(ZoneOffset.UTC) / (60.0 * 60.0),
@@ -294,29 +275,18 @@
     sortBy(_.time)
 
   // use mcmc to sample the missing observations
-<<<<<<< HEAD
-  val iters = DlmFsv.sampleStateAr(testData, dlmComp, params).
-=======
   val iters = DlmFsv.sampleStateOu(testData, dlmComp, ps).
->>>>>>> 4a3b7d02
     steps.
     take(1000).
     map { (s: DlmFsv.State) =>
       val vol = s.volatility.map(x => (x.time, x.sample))
       val st = s.theta.map(x => (x.time, x.sample))
-<<<<<<< HEAD
       DlmFsv.obsVolatility(vol, st, dlmComp, params)
-=======
-      DlmFsv.obsVolatility(vol, st, dlmComp, ps)
->>>>>>> 4a3b7d02
     }.
     map(s => s.map { case (t, y) => (t, Some(y(0))) }).
     toVector
 
-<<<<<<< HEAD
   // calculate credible intervals
-=======
->>>>>>> 4a3b7d02
   val summary = DlmFsv.summariseInterpolation(iters, 0.995)
 
   // write interpolated data
@@ -324,7 +294,6 @@
   val headers = rfc.withHeader("time", "mean", "upper", "lower")
 
   out.writeCsv(summary, headers)
-<<<<<<< HEAD
 }
 
 object ForecastUo extends App {
@@ -348,6 +317,4 @@
   val headers = rfc.withHeader("time", "mean", "lower", "upper")
 
   val n = 1000
-=======
->>>>>>> 4a3b7d02
 }