--- conflicted
+++ resolved
@@ -8,14 +8,9 @@
 ```{r setup, include=FALSE}
 knitr::opts_chunk$set(echo = TRUE, message = FALSE, warning = FALSE)
 library(tidyverse)
-<<<<<<< HEAD
-library(coda)
-library(ggmcmc)
-=======
 library(ggmcmc)
 library(coda)
 theme_set(theme_minimal())
->>>>>>> 54961b66
 ```
 
 ## Particle Filter
@@ -104,8 +99,6 @@
 gridExtra::grid.arrange(p1, p2, p3, ncol = 1)
 ```
 
-
-
 ## Particle Gibbs with Ancestor Resampling
 
 Particle Gibbs is sticky, so we use ancestor resampling. At the end of the filter there is a collection of paths with ancestory, we sample the $k^th$ path where $k$ is drawn from $\textrm{Pr}(k = i) \propto w^i_T$. Here, $w^i_T$ is the weight of the $i^th$ particle at the final time, $T$.
@@ -144,7 +137,6 @@
   geom_line(aes(x = time, y = state), colour = "#ff0000") +
   theme(legend.position = "none") +
   labs(title = "Actual state overlayed with ")
-<<<<<<< HEAD
 ```
 
 ## Particle Gibbs with Parameter Learning
@@ -198,7 +190,4 @@
 p3 = ggs_running(chain)
 
 gridExtra::grid.arrange(p1, p2, p3, ncol = 3)
-```
-=======
-```
->>>>>>> 54961b66
+```