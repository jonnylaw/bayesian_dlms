package dlm.model

import breeze.linalg.{DenseVector, DenseMatrix, diag, svd}
import breeze.stats.distributions.{Gaussian, Rand}

/**
  * Backward Sampler utilising the SVD for stability
  * TODO: Check this
  */
object SvdSampler {
  def makeDMatrix(
    m: Int,
    n: Int,
    d: DenseVector[Double]): DenseMatrix[Double] = {

    DenseMatrix.tabulate(m, n){ case (i, j) =>
      if (i == j) d(i) else 0.0 }
  }

  /**
    * Make a m x n matrix with singular values on the leading diagonal
    */
  def makeDMatrix(m: Int, n: Int, d: DenseVector[Double]): DenseMatrix[Double] = ???

  /**
    * Perform a single step in the backward sampler using the SVD
    */
  def step(
    mod:      Dlm.Model,
    sqrtWInv: DenseMatrix[Double]
  )(st:    SvdFilter.State,
    theta: (Double, DenseVector[Double])) = {

    val dt = theta._1 - st.time
    val dcInv = st.dc.map(1.0 / _)
    val root = svd(DenseMatrix.vertcat(sqrtWInv * mod.g(dt) * st.uc, diag(dcInv)))
    val uh = st.uc * root.rightVectors.t
    val dh = root.singularValues.map(1.0 / _)

<<<<<<< HEAD
    val gWinv = mod.g(dt).t * sqrtWInv.t * sqrtWInv
    val m = root.leftVectors.cols
    val n = root.rightVectors.cols
    val dhMat = makeDMatrix(m, n, dh)
    val h = st.mt + (dhMat * uh.t).t * (dhMat * uh.t) * gWinv * (theta._2 - st.at)
=======
    val gWinv = mod.g(dt).t * (sqrtWInv.t * sqrtWInv)
    val h = st.mt + (diag(dh) * uh.t).t * (diag(dh) * uh.t) *
      gWinv * (theta._2 - st.at)
>>>>>>> bdc09e45

    (st.time, rnorm(h, dh, uh).draw)
  }

  /**
    * Simulate from a normal distribution given the right vectors and
    * singular values of the covariance matrix
    * @param mu the mean of the multivariate normal distribution
    * @param d the square root of the diagonal in the SVD of the 
    * Error covariance matrix C_t
    * @param u the right vectors of the SVDfilter
    * @return a DenseVector sampled from the Multivariate Normal distribution with
    * mean mu and covariance u d^2 u^T
    */
  def rnorm(
    mu: DenseVector[Double],
    d:  DenseVector[Double],
    u:  DenseMatrix[Double]) = new Rand[DenseVector[Double]] {

    def draw = {
      val z = DenseVector.rand(mu.size, Gaussian(0, 1))
      mu + (u * diag(d) * z)
    }
  }

  /**
    * Given a vector containing the SVD filtered results, perform backward sampling
    * @param mod a DLM specification
    * @param w the system error matrix
    * @param st 
    * @return
    */
  def sample(
    mod: Dlm.Model,
    w:   DenseMatrix[Double],
    st:  Vector[SvdFilter.State]): Vector[(Double, DenseVector[Double])] = {

    val sqrtWinv = SvdFilter.sqrtInvSvd(w)
    val lastState = st.last
    val init = (lastState.time, rnorm(lastState.mt, lastState.dc, lastState.uc).draw)

    st.init.scanRight(init)(step(mod, sqrtWinv))
  }

  /**
    * Perform forward filtering backward sampling
    */
  def ffbs(
    mod: Dlm.Model,
    ys:  Vector[Dlm.Data],
    p:   Dlm.Parameters) = {
   
    val filtered = SvdFilter.filter(mod, ys, p)
    Rand.always(sample(mod, p.w, filtered))
  }

  def meanState(sampled: Seq[Seq[(Double, DenseVector[Double])]]) = {
    sampled.
      transpose.
      map(s => (s.head._1, s.map(_._2).reduce(_ + _) /:/ sampled.size.toDouble)).
      map { case (t, s) => List(t, s(0)) }
  }

  def intervalState(
    sampled: Seq[Seq[(Double, DenseVector[Double])]],
    interval: Double = 0.95): Seq[(Double, (DenseVector[Double], DenseVector[Double]))] = ???
}<|MERGE_RESOLUTION|>--- conflicted
+++ resolved
@@ -8,6 +8,9 @@
   * TODO: Check this
   */
 object SvdSampler {
+  /**
+    * Make a m x n matrix with singular values on the leading diagonal
+    */
   def makeDMatrix(
     m: Int,
     n: Int,
@@ -16,11 +19,6 @@
     DenseMatrix.tabulate(m, n){ case (i, j) =>
       if (i == j) d(i) else 0.0 }
   }
-
-  /**
-    * Make a m x n matrix with singular values on the leading diagonal
-    */
-  def makeDMatrix(m: Int, n: Int, d: DenseVector[Double]): DenseMatrix[Double] = ???
 
   /**
     * Perform a single step in the backward sampler using the SVD
@@ -37,17 +35,11 @@
     val uh = st.uc * root.rightVectors.t
     val dh = root.singularValues.map(1.0 / _)
 
-<<<<<<< HEAD
     val gWinv = mod.g(dt).t * sqrtWInv.t * sqrtWInv
     val m = root.leftVectors.cols
     val n = root.rightVectors.cols
     val dhMat = makeDMatrix(m, n, dh)
     val h = st.mt + (dhMat * uh.t).t * (dhMat * uh.t) * gWinv * (theta._2 - st.at)
-=======
-    val gWinv = mod.g(dt).t * (sqrtWInv.t * sqrtWInv)
-    val h = st.mt + (diag(dh) * uh.t).t * (diag(dh) * uh.t) *
-      gWinv * (theta._2 - st.at)
->>>>>>> bdc09e45
 
     (st.time, rnorm(h, dh, uh).draw)
   }
