--- conflicted
+++ resolved
@@ -1,169 +1,165 @@
-package dlm.model
-
-import Dlm._
-import breeze.linalg.{inv, DenseVector, DenseMatrix}
-import breeze.stats.distributions.MultivariateGaussian
-
-object Smoothing {
-  case class SmoothingState(
-    time:       Time, 
-    mean:       DenseVector[Double], 
-    covariance: DenseMatrix[Double], 
-    at1:        DenseVector[Double], 
-    rt1:        DenseMatrix[Double])
-
-  /**
-    * A single step in the backwards smoother
-    * Requires that a Kalman Filter has been run on the model
-    * @param mod a DLM model specification
-    * @param state the state at time t + 1
-    * @param p the parameters of the DLM
-    * @return 
-    */
-  def smoothStep(mod: Model, p: Parameters)(state: SmoothingState, kfState: KalmanFilter.State) = {
-    // extract elements from kalman state
-    val time = kfState.time
-    val mt = kfState.mt
-    val ct = kfState.ct
-    val at = state.at1
-    val rt = state.rt1
-
-    val invrt = inv(rt)
-
-    // calculate the updated mean 
-    val mean = mt + ct * mod.g(time).t * invrt * (state.mean - at)
-
-    // calculate the updated covariance
-    val covariance = ct - ct * mod.g(time).t * invrt * (rt - state.covariance) * invrt * mod.g(time) * ct
-
-    SmoothingState(time, mean, covariance, kfState.at, kfState.rt)
-  }
-
-  /**
-    * Learn the distribution of the latent state (the smoothing distribution)
-    * p(x_{1:T} | y_{1:T}) of a fully specified DLM with observations available
-    * for all time
-    * @param mod a DLM model specification
-    * @param p the parameters of the DLM
-    * @param kfState the output of a Kalman Filter
-    * @return
-    */
-  def backwardsSmoother(mod: Model, p: Parameters)(kfState: Array[KalmanFilter.State]) = {
-
-    val sortedState = kfState.sortWith(_.time > _.time)
-    val last = sortedState.head
-    val lastTime = last.time
-
-    sortedState.tail.scanLeft(SmoothingState(lastTime, last.mt, last.ct, last.at, last.rt))(smoothStep(mod, p)).
-      sortBy(_.time)
-  }
-
-  case class SamplingState(
-    time:       Time, 
-    sample:     DenseVector[Double],
-    at1:        DenseVector[Double], 
-    rt1:        DenseMatrix[Double])
-
-  /**
-    * Simulation version of the backwards smoother
-    * @param mod 
-    */
-  def backSampleStep(
-    mod: Model, 
-    p: Parameters)(state: SamplingState, kfState: KalmanFilter.State) = {
-
-    // extract elements from kalman state
-    val time = kfState.time
-    val mt = kfState.mt
-    val ct = kfState.ct
-    val at1 = state.at1
-    val rt1 = state.rt1
-
-    val invrt = inv(rt1)
-
-    // calculate the updated mean
-    // the difference between the backwards sampler and smoother is here
-    // we take the difference of the previously sampled state 
-    val mean = mt + ct * mod.g(time + 1).t * invrt * (state.sample - at1)
-
-    // calculate the updated covariance
-    val covariance = ct - ct * mod.g(time + 1).t * invrt * mod.g(time + 1) * ct
-
-    SamplingState(kfState.time, MultivariateGaussianSvd(mean, covariance).draw, kfState.at, kfState.rt)
-  }
-
-  /**
-    * Copies the lower triangular portion of a matrix to the upper triangle
-    */
-  def makeSymmetrix(m: DenseMatrix[Double]): DenseMatrix[Double] = {
-    val n = m.cols
-    DenseMatrix.tabulate(n, n){ case (i, j) =>
-      if (i > j) {
-        m(i, j)
-      } else if (i < j) {
-        m(j, i)
-      } else {
-        m(i, i)
-      }
-    }
-  }
-
-  /**
-    * Backwards sample step from the distribution p(x_t | x_{t-1}, y_{1:t}), for use in the Gibbs Sampler
-    * This uses the joseph form of the covariance update for stability 
-    */
-  def backSampleStepJoseph(
-    mod: Model,
-    p: Parameters)(state: SamplingState, kfState: KalmanFilter.State) = {
-
-    // extract elements from kalman state
-    val time = kfState.time
-    val mt = kfState.mt
-    val ct = kfState.ct
-    val at1 = state.at1
-    val rt1 = state.rt1
-
-    // more efficient than inverting rt, equivalent to C * G.t * inv(R)
-    val cgrinv = (rt1.t \ (mod.g(time + 1) * ct.t)).t
-
-    // calculate the updated mean
-    // the difference between the backwards sampler and smoother is here
-    // we take the difference of the previously sampled state and the next states
-    // advanced state mean
-    val mean = mt + cgrinv * (state.sample - at1)
-
-    // calculate the updated covariance
-    val n = p.w.cols
-    val identity = DenseMatrix.eye[Double](n)
-    val diff = identity - cgrinv * mod.g(time + 1)
-    val covariance = diff * ct * diff.t + cgrinv * p.w * cgrinv.t
-
-    SamplingState(
-      kfState.time,
-      MultivariateGaussianSvd(mean, makeSymmetrix(covariance)).draw, 
-      kfState.at, kfState.rt)
-  }
-
-  def backwardSampling(
-    mod: Model,
-    kfState: Array[KalmanFilter.State], 
-    p: Parameters) = {
-
-    // sort the state in reverse order
-    val sortedState = kfState.sortWith(_.time > _.time)
-
-    // extract the final state
-    val last = sortedState.head
-    val lastTime = last.time
-    val lastState = MultivariateGaussianSvd(last.mt, last.ct).draw
-    val initState = SamplingState(lastTime, lastState, last.at, last.rt)
-
-<<<<<<< HEAD
-    sortedState.tail.scanLeft(SamplingState(lastTime, lastState, last.at, last.rt))(backSampleStepJoseph(mod, p)).
-=======
-    sortedState.tail.
-      scanLeft(initState)(backSampleStepJoseph(mod, p)).
->>>>>>> 88fadecc
-      sortBy(_.time).map(a => (a.time, a.sample))
-  }
-}
+package dlm.model
+
+import Dlm._
+import breeze.linalg.{inv, DenseVector, DenseMatrix}
+import breeze.stats.distributions.MultivariateGaussian
+
+object Smoothing {
+  case class SmoothingState(
+    time:       Time, 
+    mean:       DenseVector[Double], 
+    covariance: DenseMatrix[Double], 
+    at1:        DenseVector[Double], 
+    rt1:        DenseMatrix[Double])
+
+  /**
+    * A single step in the backwards smoother
+    * Requires that a Kalman Filter has been run on the model
+    * @param mod a DLM model specification
+    * @param state the state at time t + 1
+    * @param p the parameters of the DLM
+    * @return 
+    */
+  def smoothStep(mod: Model, p: Parameters)(state: SmoothingState, kfState: KalmanFilter.State) = {
+    // extract elements from kalman state
+    val time = kfState.time
+    val mt = kfState.mt
+    val ct = kfState.ct
+    val at = state.at1
+    val rt = state.rt1
+
+    val invrt = inv(rt)
+
+    // calculate the updated mean 
+    val mean = mt + ct * mod.g(time).t * invrt * (state.mean - at)
+
+    // calculate the updated covariance
+    val covariance = ct - ct * mod.g(time).t * invrt * (rt - state.covariance) * invrt * mod.g(time) * ct
+
+    SmoothingState(time, mean, covariance, kfState.at, kfState.rt)
+  }
+
+  /**
+    * Learn the distribution of the latent state (the smoothing distribution)
+    * p(x_{1:T} | y_{1:T}) of a fully specified DLM with observations available
+    * for all time
+    * @param mod a DLM model specification
+    * @param p the parameters of the DLM
+    * @param kfState the output of a Kalman Filter
+    * @return
+    */
+  def backwardsSmoother(mod: Model, p: Parameters)(kfState: Array[KalmanFilter.State]) = {
+
+    val sortedState = kfState.sortWith(_.time > _.time)
+    val last = sortedState.head
+    val lastTime = last.time
+
+    sortedState.tail.scanLeft(SmoothingState(lastTime, last.mt, last.ct, last.at, last.rt))(smoothStep(mod, p)).
+      sortBy(_.time)
+  }
+
+  case class SamplingState(
+    time:       Time, 
+    sample:     DenseVector[Double],
+    at1:        DenseVector[Double], 
+    rt1:        DenseMatrix[Double])
+
+  /**
+    * Simulation version of the backwards smoother
+    * @param mod 
+    */
+  def backSampleStep(
+    mod: Model, 
+    p: Parameters)(state: SamplingState, kfState: KalmanFilter.State) = {
+
+    // extract elements from kalman state
+    val time = kfState.time
+    val mt = kfState.mt
+    val ct = kfState.ct
+    val at1 = state.at1
+    val rt1 = state.rt1
+
+    val invrt = inv(rt1)
+
+    // calculate the updated mean
+    // the difference between the backwards sampler and smoother is here
+    // we take the difference of the previously sampled state 
+    val mean = mt + ct * mod.g(time + 1).t * invrt * (state.sample - at1)
+
+    // calculate the updated covariance
+    val covariance = ct - ct * mod.g(time + 1).t * invrt * mod.g(time + 1) * ct
+
+    SamplingState(kfState.time, MultivariateGaussianSvd(mean, covariance).draw, kfState.at, kfState.rt)
+  }
+
+  /**
+    * Copies the lower triangular portion of a matrix to the upper triangle
+    */
+  def makeSymmetrix(m: DenseMatrix[Double]): DenseMatrix[Double] = {
+    val n = m.cols
+    DenseMatrix.tabulate(n, n){ case (i, j) =>
+      if (i > j) {
+        m(i, j)
+      } else if (i < j) {
+        m(j, i)
+      } else {
+        m(i, i)
+      }
+    }
+  }
+
+  /**
+    * Backwards sample step from the distribution p(x_t | x_{t-1}, y_{1:t}), for use in the Gibbs Sampler
+    * This uses the joseph form of the covariance update for stability 
+    */
+  def backSampleStepJoseph(
+    mod: Model,
+    p: Parameters)(state: SamplingState, kfState: KalmanFilter.State) = {
+
+    // extract elements from kalman state
+    val time = kfState.time
+    val mt = kfState.mt
+    val ct = kfState.ct
+    val at1 = state.at1
+    val rt1 = state.rt1
+
+    // more efficient than inverting rt, equivalent to C * G.t * inv(R)
+    val cgrinv = (rt1.t \ (mod.g(time + 1) * ct.t)).t
+
+    // calculate the updated mean
+    // the difference between the backwards sampler and smoother is here
+    // we take the difference of the previously sampled state and the next states
+    // advanced state mean
+    val mean = mt + cgrinv * (state.sample - at1)
+
+    // calculate the updated covariance
+    val n = p.w.cols
+    val identity = DenseMatrix.eye[Double](n)
+    val diff = identity - cgrinv * mod.g(time + 1)
+    val covariance = diff * ct * diff.t + cgrinv * p.w * cgrinv.t
+
+    SamplingState(
+      kfState.time,
+      MultivariateGaussianSvd(mean, makeSymmetrix(covariance)).draw, 
+      kfState.at, kfState.rt)
+  }
+
+  def backwardSampling(
+    mod: Model,
+    kfState: Array[KalmanFilter.State], 
+    p: Parameters) = {
+
+    // sort the state in reverse order
+    val sortedState = kfState.sortWith(_.time > _.time)
+
+    // extract the final state
+    val last = sortedState.head
+    val lastTime = last.time
+    val lastState = MultivariateGaussianSvd(last.mt, last.ct).draw
+    val initState = SamplingState(lastTime, lastState, last.at, last.rt)
+
+    sortedState.tail.
+      scanLeft(initState)(backSampleStepJoseph(mod, p)).
+      sortBy(_.time).map(a => (a.time, a.sample))
+  }
+}