--- conflicted
+++ resolved
@@ -1,285 +1,255 @@
-package dlm.model
-
-import breeze.linalg.{DenseMatrix, diag, DenseVector, inv}
-import breeze.stats.distributions._
-import scala.math.{exp, log}
-import Dlm._
-
-object KalmanFilter {
-  /**
-    * State for the Kalman Filter
-    * @param time the current timestep
-    * @param mt the posterior mean of the latent state 
-    * @param ct the posterior covariance of the latent state
-    * @param at the prior mean of the latent state
-    * @param rt the prior covariance of the latent state
-    * @param y the one step predicted observation mean, not present at the first timestep
-    * @param cov the one step predicted observation covariance, not present at the first timestep
-    */
-  case class State(
-    time: Double,
-    mt:   DenseVector[Double],
-    ct:   DenseMatrix[Double],
-    at:   DenseVector[Double],
-    rt:   DenseMatrix[Double],
-<<<<<<< HEAD
-    y:    Option[DenseVector[Double]],
-    cov:  Option[DenseMatrix[Double]]
-=======
-    ft:    Option[DenseVector[Double]],
-    qt:  Option[DenseMatrix[Double]],
-    ll:   Double
->>>>>>> 3ab93beb
-  )
-
-  /**
-    * Advance the state mean and variance to the a-priori
-    * value of the state at time t
-    * @param g the system matrix, a function from a time increment to DenseMatrix
-    * @param mt the a-posteriori mean of the state at time t-1
-    * @param ct the a-posteriori covariance of the state at time t-1
-    * @param dt the time increment
-    * @param w the system noise matrix
-    * @return the a-priori mean and covariance of the state at time t
-    */
-  def advanceState(
-    g:  Double => DenseMatrix[Double],
-    mt: DenseVector[Double], 
-    ct: DenseMatrix[Double],
-    dt: Double, 
-    w:  DenseMatrix[Double]) = {
-    if (dt == 0) {
-      (mt, ct)
-    } else {
-      val at = g(dt) * mt
-      val rt = g(dt) * ct * g(dt).t + w * dt
-
-      (at, rt)
-    }
-  }
-
-  /**
-    * Perform a one-step prediction
-    */
-  def oneStepPrediction(
-    f:    Double => DenseMatrix[Double],
-    at:   DenseVector[Double],
-    rt:   DenseMatrix[Double],
-    time: Double,
-    v:    DenseMatrix[Double]) = {
-
-    val ft = f(time).t * at
-    val qt = f(time).t * rt * f(time) + v
-
-    (ft, qt)
-  }
-
-  /**
-    * Get the index of the non-missing data
-    * @param y a vector of observations possibly containing missing data
-    * @return a vector containing the indices of non-missing observations
-    */
-  def indexNonMissing[A](y: DenseVector[Option[A]]): Vector[Int] = {
-    y.data.map(_.isDefined).
-      zipWithIndex.
-      map { case (b, i) => if (b) Some(i) else None }.
-      toVector.
-      flatten
-  }
-
-  /**
-    * Build observation matrix for potentially missing data
-    */
-  def missingF[A](
-    f:    Double => DenseMatrix[Double],
-    time: Double,
-    y:    DenseVector[Option[A]]): DenseMatrix[Double] = {
-
-    val missing = indexNonMissing(y)
-    f(time)(::,missing.toVector).toDenseMatrix
-  }
-
-  /**
-    * Build observation error variance matrix for potentially missing data
-    */
-  def missingV[A](
-    v: DenseMatrix[Double],
-    y: DenseVector[Option[A]]): DenseMatrix[Double] = {
-
-    val missing = indexNonMissing(y)
-    v(missing.toVector, missing.toVector).toDenseMatrix
-  }
-
-  /**
-    * Perform a one-step prediction taking into account missing data
-    * in the observations, this alters the size of the F-matrix
-    * @param f the observation matrix
-    * @param at the a-priori mean state at time t
-    * @param rt the a-priori covariance of the state at time t
-    * @param time the current time
-    * @param v the observation variance
-    * @param y the observation at time t
-    */
-  def oneStepMissing(
-    f:    Double => DenseMatrix[Double],
-    at:   DenseVector[Double],
-    rt:   DenseMatrix[Double],
-    time: Double,
-    v:    DenseMatrix[Double],
-    y:    DenseVector[Option[Double]]
-  ) = {
-    val fm = missingF(f, time, y)
-    val vm = missingV(v, y)
-
-    val ft = fm.t * at
-    val qt = fm.t * rt * fm + vm
-
-    (ft, qt)
-  }
-
-  /**
-    * Remove optional data from an observation vector
-    * @param y a vector containing optional observations
-    * @return a vector containing only the observations which are there
-    */
-  def flattenObs(y: DenseVector[Option[Double]]) = {
-    DenseVector(y.data.flatten)
-  }
-
-  /**
-    * Update the state using Joseph Form Update given the newly observed data
-    * @param f the observation matrix
-    * @param at the a priori state mean at time t
-    * @param rt the a priori state variance at time t
-    * @param d the actual observation at time t
-    * @param v the variance of the measurement noise
-    * @return the posterior mean and variance of the latent state at time t
-    */
-  def updateState(
-    f:         Double => DenseMatrix[Double],
-    at:        DenseVector[Double],
-    rt:        DenseMatrix[Double],
-    d:         Data, 
-    v:         DenseMatrix[Double]) = {
-    
-    val y = flattenObs(d.observation)
-    // perform one step prediction
-    val (ft, qt) = oneStepPrediction(f, at, rt, d.time, v)
-
-    if (y.data.isEmpty) {
-      (ft, qt, at, rt)
-    } else {
-      val vm = missingV(v, d.observation)
-      val fm = missingF(f, d.time, d.observation)
-      val (predicted, predcov) = oneStepMissing(f, at, rt, d.time, vm, d.observation)
-
-      val time = d.time
-      val residual = y - predicted
-      
-      val kalman_gain = (predcov.t \ (fm.t * rt.t)).t
-      val mt1 = at + kalman_gain * residual
-      val n = mt1.size
-
-      val identity = DenseMatrix.eye[Double](n)
-
-      val diff = (identity - kalman_gain * fm.t)
-      val covariance = diff * rt * diff.t + kalman_gain * vm * kalman_gain.t
-
-      // val newll = ll + conditionalLikelihood(predicted, predcov, y)
-
-      (ft, qt, mt1, covariance)
-    }
-  }
-
-  /**
-    * Calculate the conditional likelihood of the 
-    * 
-    */
-  def conditionalLikelihood(
-    ft: DenseVector[Double],
-    qt: DenseMatrix[Double], 
-    y:  DenseVector[Double]) = {
-
-    if (y.size == 1) {
-      Gaussian(ft(0), math.sqrt(qt(0,0))).logPdf(y(0))
-    } else {
-      MultivariateGaussian(ft, qt).logPdf(y)
-    }
-  }
-
-  /**
-    * Step the Kalman Filter a single Step
-    */
-  def step(
-    mod:   Model, 
-    p:     Parameters)(
-    state: State, 
-    y:     Data): State = {
-
-    val dt = y.time - state.time
-    val (at, rt) = advanceState(mod.g, state.mt, state.ct, dt, p.w)
-    val (ft, qt, mt, ct) = updateState(mod.f, at, rt, y, p.v)
-
-    State(y.time, mt, ct, at, rt, Some(ft), Some(qt))
-  }
-
-    /**
-    * Initialise the state of the Kalman Filter
-    */
-  def initialiseState(mod: Model, p: Parameters, obs: Vector[Data]) = {
-
-    val (at, rt) = advanceState(mod.g, p.m0, p.c0, 0.0, p.w)
-    State(obs.head.time - 1.0, p.m0, p.c0, at, rt, None, None, 0.0)
-  }
-
-  /**
-    * Run the Kalman Filter over an array of data
-    */
-  def filter(
-    mod:          Model, 
-    observations: Vector[Data], 
-    p:            Parameters) = {
-<<<<<<< HEAD
-    val (at: DenseVector[Double], rt: DenseMatrix[Double]) = 
-      advanceState(mod.g, p.m0, p.c0, 0, p.w)
-    val init = State(
-      observations.map(_.time).min - 1.0, 
-      p.m0, p.c0, at, rt, None, None)
-=======
->>>>>>> 3ab93beb
-
-    val sortedObs = observations.sortBy(_.time)
-    val init = initialiseState(mod, p, sortedObs)
-    sortedObs.scanLeft(init)(step(mod, p))
-  }
-
-  /**
-    * Calculate the marginal likelihood of a DLM using a kalman filter
-    */
-  def logLikelihood(
-    mod: Model, 
-<<<<<<< HEAD
-    observations: Array[Data])
-    (p: Parameters): Double = ???
-
-  //   val (at, rt) = advanceState(mod.g, p.m0, p.c0, 0, p.w)
-  //   val init = State(
-  //     observations.map(_.time).min - 1.0,
-  //     p.m0,
-  //     p.c0,
-  //     at,
-  //     rt,
-  //     None, None, 0.0)
-
-  //   observations.foldLeft(init)(step(mod, p))
-  // }
-=======
-    observations: Vector[Data])
-    (p: Parameters): Double = {
-
-    val sortedObs = observations.sortBy(_.time)
-    val init = initialiseState(mod, p, sortedObs)
-    observations.foldLeft(init)(step(mod, p)).ll
-  }
->>>>>>> 3ab93beb
-}
+package dlm.model
+
+import breeze.linalg.{DenseMatrix, diag, DenseVector, inv}
+import breeze.stats.distributions._
+import scala.math.{exp, log}
+import Dlm._
+
+object KalmanFilter {
+  /**
+    * State for the Kalman Filter
+    * @param time the current timestep
+    * @param mt the posterior mean of the latent state 
+    * @param ct the posterior covariance of the latent state
+    * @param at the prior mean of the latent state
+    * @param rt the prior covariance of the latent state
+    * @param y the one step predicted observation mean, not present at the first timestep
+    * @param cov the one step predicted observation covariance, not present at the first timestep
+    */
+  case class State(
+    time: Double,
+    mt:   DenseVector[Double],
+    ct:   DenseMatrix[Double],
+    at:   DenseVector[Double],
+    rt:   DenseMatrix[Double],
+    ft:    Option[DenseVector[Double]],
+    qt:  Option[DenseMatrix[Double]],
+    ll:   Double
+  )
+
+  /**
+    * Advance the state mean and variance to the a-priori
+    * value of the state at time t
+    * @param g the system matrix, a function from a time increment to DenseMatrix
+    * @param mt the a-posteriori mean of the state at time t-1
+    * @param ct the a-posteriori covariance of the state at time t-1
+    * @param dt the time increment
+    * @param w the system noise matrix
+    * @return the a-priori mean and covariance of the state at time t
+    */
+  def advanceState(
+    g:  Double => DenseMatrix[Double],
+    mt: DenseVector[Double], 
+    ct: DenseMatrix[Double],
+    dt: Double, 
+    w:  DenseMatrix[Double]) = {
+    if (dt == 0) {
+      (mt, ct)
+    } else {
+      val at = g(dt) * mt
+      val rt = g(dt) * ct * g(dt).t + w * dt
+
+      (at, rt)
+    }
+  }
+
+  /**
+    * Perform a one-step prediction
+    */
+  def oneStepPrediction(
+    f:    Double => DenseMatrix[Double],
+    at:   DenseVector[Double],
+    rt:   DenseMatrix[Double],
+    time: Double,
+    v:    DenseMatrix[Double]) = {
+
+    val ft = f(time).t * at
+    val qt = f(time).t * rt * f(time) + v
+
+    (ft, qt)
+  }
+
+  /**
+    * Get the index of the non-missing data
+    * @param y a vector of observations possibly containing missing data
+    * @return a vector containing the indices of non-missing observations
+    */
+  def indexNonMissing[A](y: DenseVector[Option[A]]): Vector[Int] = {
+    y.data.map(_.isDefined).
+      zipWithIndex.
+      map { case (b, i) => if (b) Some(i) else None }.
+      toVector.
+      flatten
+  }
+
+  /**
+    * Build observation matrix for potentially missing data
+    */
+  def missingF[A](
+    f:    Double => DenseMatrix[Double],
+    time: Double,
+    y:    DenseVector[Option[A]]): DenseMatrix[Double] = {
+
+    val missing = indexNonMissing(y)
+    f(time)(::,missing.toVector).toDenseMatrix
+  }
+
+  /**
+    * Build observation error variance matrix for potentially missing data
+    */
+  def missingV[A](
+    v: DenseMatrix[Double],
+    y: DenseVector[Option[A]]): DenseMatrix[Double] = {
+
+    val missing = indexNonMissing(y)
+    v(missing.toVector, missing.toVector).toDenseMatrix
+  }
+
+  /**
+    * Perform a one-step prediction taking into account missing data
+    * in the observations, this alters the size of the F-matrix
+    * @param f the observation matrix
+    * @param at the a-priori mean state at time t
+    * @param rt the a-priori covariance of the state at time t
+    * @param time the current time
+    * @param v the observation variance
+    * @param y the observation at time t
+    */
+  def oneStepMissing(
+    f:    Double => DenseMatrix[Double],
+    at:   DenseVector[Double],
+    rt:   DenseMatrix[Double],
+    time: Double,
+    v:    DenseMatrix[Double],
+    y:    DenseVector[Option[Double]]
+  ) = {
+    val fm = missingF(f, time, y)
+    val vm = missingV(v, y)
+
+    val ft = fm.t * at
+    val qt = fm.t * rt * fm + vm
+
+    (ft, qt)
+  }
+
+  /**
+    * Remove optional data from an observation vector
+    * @param y a vector containing optional observations
+    * @return a vector containing only the observations which are there
+    */
+  def flattenObs(y: DenseVector[Option[Double]]) = {
+    DenseVector(y.data.flatten)
+  }
+
+  /**
+    * Update the state using Joseph Form Update given the newly observed data
+    * @param f the observation matrix
+    * @param at the a priori state mean at time t
+    * @param rt the a priori state variance at time t
+    * @param d the actual observation at time t
+    * @param v the variance of the measurement noise
+    * @return the posterior mean and variance of the latent state at time t
+    */
+  def updateState(
+    f:         Double => DenseMatrix[Double],
+    at:        DenseVector[Double],
+    rt:        DenseMatrix[Double],
+    d:         Data, 
+    v:         DenseMatrix[Double]) = {
+    
+    val y = flattenObs(d.observation)
+    // perform one step prediction
+    val (ft, qt) = oneStepPrediction(f, at, rt, d.time, v)
+
+    if (y.data.isEmpty) {
+      (ft, qt, at, rt)
+    } else {
+      val vm = missingV(v, d.observation)
+      val fm = missingF(f, d.time, d.observation)
+      val (predicted, predcov) = oneStepMissing(f, at, rt, d.time, vm, d.observation)
+
+      val time = d.time
+      val residual = y - predicted
+      
+      val kalman_gain = (predcov.t \ (fm.t * rt.t)).t
+      val mt1 = at + kalman_gain * residual
+      val n = mt1.size
+
+      val identity = DenseMatrix.eye[Double](n)
+
+      val diff = (identity - kalman_gain * fm.t)
+      val covariance = diff * rt * diff.t + kalman_gain * vm * kalman_gain.t
+
+      // val newll = ll + conditionalLikelihood(predicted, predcov, y)
+
+      (ft, qt, mt1, covariance)
+    }
+  }
+
+  /**
+    * Calculate the conditional likelihood of the 
+    * 
+    */
+  def conditionalLikelihood(
+    ft: DenseVector[Double],
+    qt: DenseMatrix[Double], 
+    y:  DenseVector[Double]) = {
+
+    if (y.size == 1) {
+      Gaussian(ft(0), math.sqrt(qt(0,0))).logPdf(y(0))
+    } else {
+      MultivariateGaussian(ft, qt).logPdf(y)
+    }
+  }
+
+  /**
+    * Step the Kalman Filter a single Step
+    */
+  def step(
+    mod:   Model, 
+    p:     Parameters)(
+    state: State, 
+    y:     Data): State = {
+
+    val dt = y.time - state.time
+    val (at, rt) = advanceState(mod.g, state.mt, state.ct, dt, p.w)
+    val (ft, qt, mt, ct) = updateState(mod.f, at, rt, y, p.v)
+
+    State(y.time, mt, ct, at, rt, Some(ft), Some(qt))
+  }
+
+    /**
+    * Initialise the state of the Kalman Filter
+    */
+  def initialiseState(mod: Model, p: Parameters, obs: Vector[Data]) = {
+
+    val (at, rt) = advanceState(mod.g, p.m0, p.c0, 0.0, p.w)
+    State(obs.head.time - 1.0, p.m0, p.c0, at, rt, None, None, 0.0)
+  }
+
+  /**
+    * Run the Kalman Filter over an array of data
+    */
+  def filter(
+    mod:          Model, 
+    observations: Vector[Data], 
+    p:            Parameters) = {
+
+    val sortedObs = observations.sortBy(_.time)
+    val init = initialiseState(mod, p, sortedObs)
+    sortedObs.scanLeft(init)(step(mod, p))
+  }
+
+  /**
+    * Calculate the marginal likelihood of a DLM using a kalman filter
+    */
+  def logLikelihood(
+    mod: Model, 
+    observations: Vector[Data])
+    (p: Parameters): Double = {
+
+    val sortedObs = observations.sortBy(_.time)
+    val init = initialiseState(mod, p, sortedObs)
+    observations.foldLeft(init)(step(mod, p)).ll
+  }
+}