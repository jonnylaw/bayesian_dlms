--- conflicted
+++ resolved
@@ -125,20 +125,11 @@
 
     val root = svd(p.c0)
     val t0 = ys.head.time
-<<<<<<< HEAD
     val (at, dr, ur) = advanceState(mod.g, 0.0, p.m0,
       root.singularValues.map(math.sqrt), root.rightVectors.t, sqrtW)
     val ft = oneStepForecast(mod.f, at, t0)
 
     State(t0 - 1, p.m0, root.singularValues.map(math.sqrt), root.rightVectors.t,
-=======
-    val uc = root.eigenvectors.t
-    val dc = root.eigenvalues.map(math.sqrt)
-    val (at, dr, ur) = advanceState(mod.g, 0.0, p.m0, dc, uc, sqrtW)
-    val ft = oneStepForecast(mod.f, at, t0)
-
-    State(t0 - 1, p.m0, root.eigenvalues, root.eigenvectors,
->>>>>>> bdc09e45
       at, dr, ur, ft)
   }
 
