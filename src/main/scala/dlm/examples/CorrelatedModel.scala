package dlm.examples

import dlm.model._
import cats.implicits._
import Dlm._
import breeze.linalg._
import breeze.stats.distributions._
import java.nio.file.Paths
import kantan.csv._
import kantan.csv.ops._

trait CorrelatedModel {
  // first define two models, one for each time series
  val mod1 = polynomial(1)
  val mod2 = polynomial(1)

  // combine the models in an outer product
  val model = mod1 |*| mod2

  // specify the parameters for the joint model
  val v = diag(DenseVector(1.0, 4.0))
  val w = DenseMatrix((0.75, 0.5), (0.5, 1.25))
  val c0 = DenseMatrix.eye[Double](2)

  val p = Parameters(v, w, DenseVector.zeros[Double](2), c0)
}

trait CorrelatedData {
  val rawData = Paths.get("data/correlated_dlm.csv")
  val reader = rawData.asCsvReader[List[Double]](rfc.withHeader)
  val data = reader.
    collect { 
<<<<<<< HEAD
      case Success(a) => Data(a.head,
        DenseVector(a.drop(1).take(2).map(_.some).toArray))
=======
      case Success(a) => Data(a.head, DenseVector(a(1).some, a(2).some))
>>>>>>> 3ab93beb
    }.
    toVector
}

object SimulateCorrelated extends App with CorrelatedModel {
  val sims = Dlm.simulateRegular(0, model, p, 0.1).
    steps.
    take(1000)

  val out = new java.io.File("data/correlated_dlm.csv")
  val headers = rfc.withHeader(Seq("time") ++
    Seq.range(1, 3).map(i => s"observation_$i") ++
    Seq.range(1, 3).map(i => s"state_$i"): _*)
  val writer = out.asCsvWriter[List[Double]](headers)

  def formatData(d: (Data, DenseVector[Double])) = d match {
    case (Data(t, y), x) =>
      t :: KalmanFilter.flattenObs(y).data.toList ::: x.data.toList
  }

  while (sims.hasNext) {
    writer.write(formatData(sims.next))
  }

  writer.close()
}

object FilterCorrelatedDlm extends App with CorrelatedModel with CorrelatedData {
  val filtered = KalmanFilter.filter(model, data, p)

  val out = new java.io.File("data/correlated_dlm_filtered.csv")

  def formatFiltered(f: KalmanFilter.State) = {
<<<<<<< HEAD
    f.time :: DenseVector.vertcat(f.mt, diag(f.ct)).data.toList
=======
    (f.time, f.mt(0), f.ct.data(0), 
      f.ft.map(_(0)), f.qt.map(_.data(0)))
>>>>>>> 3ab93beb
  }

  val headers = rfc.withHeader(false)

  out.writeCsv(filtered.map(formatFiltered), headers)
}

object GibbsCorrelated extends App with CorrelatedModel with CorrelatedData {

  val iters = GibbsWishart.sample(model,
    InverseGamma(3.0, 5.0),
    InverseWishart(4.0, DenseMatrix.eye[Double](2)), p, data).
    steps.
    take(10000)

  val out = new java.io.File("data/correlated_dlm_gibbs.csv")
  val headers = rfc.withHeader(false)
  val writer = out.asCsvWriter[List[Double]](headers)

  def formatParameters(p: Parameters) = {
    (p.v.data ++ p.w.data).toList
  }

  // write iters to file
  while (iters.hasNext) {
    writer.write(formatParameters(iters.next.p))
  }

  writer.close()
}

object FirstOrderLinearTrendDlm extends App {
  val mod1 = polynomial(1)
  val mod2 = polynomial(2)

  val composedModel = Dlm.outerSumModel(mod1, mod2)

  val p = Parameters(
    v = diag(DenseVector(1.0, 2.0)),
    w = diag(DenseVector(2.0, 3.0, 1.0)),
    m0 = DenseVector.zeros[Double](3),
    c0 = DenseMatrix.eye[Double](3)
  )

  val sims = Dlm.simulateRegular(0, composedModel, p, 1.0).
    steps.
    take(1000)

  val out = new java.io.File("data/first_order_and_linear_trend.csv")
  val headers = rfc.withHeader("time", "observation_1", "observation_2", "state_1", "state_2", "state_3")
  val writer = out.asCsvWriter[List[Double]](headers)

  def formatData(d: (Data, DenseVector[Double])) = d match {
    case (Data(t, y), x) =>
      t :: KalmanFilter.flattenObs(y).data.toList ::: x.data.toList
  }

  while (sims.hasNext) {
    writer.write(formatData(sims.next))
  }

  writer.close()
}

object SusteInvestment extends App with CorrelatedModel {
  val rawData = Paths.get("data/invest2.dat")
  val reader = rawData.asCsvReader[List[Double]](rfc.withHeader)
  val data = reader.
    collect {
      case Success(a) => Data(0.0, DenseVector(a(0).some, a(1).some))
    }.
    toVector.
    zipWithIndex.
    map { case (d, i) =>
      d.copy(time = i + 1960.0)
    }.
    toVector

  def alpha(a: Double, b: Double) = {
    (2 * b + a * a ) / b
  }

  def beta(a: Double, b: Double) = {
    (a/b) * (a * a + b)
  }

  val meanV = 0.1
  val variance = 1000.0
  val meanW = 1.0

  val priorV = InverseGamma(alpha(meanV, variance), beta(meanV, variance))
  val priorW = InverseGamma(alpha(meanW, variance), beta(meanW, variance))

  val initP = Parameters(
    v = DenseMatrix(priorV.draw),
    w = diag(DenseVector.fill(2)(priorW.draw)),
    m0 = DenseVector.zeros[Double](2),
    c0 = DenseMatrix.eye[Double](2)
  )

  val iters = GibbsSampling.sample(model, priorV, priorW, initP, data).
    steps.
    drop(12000).
    take(12000)

  val out = new java.io.File("data/gibbs_spain_investment.csv")
  val writer = out.asCsvWriter[List[Double]](rfc.withHeader("V", "W1", "W2"))

  def formatParameters(p: Parameters) = {
    DenseVector.vertcat(diag(p.v), diag(p.w)).data.toList
  }

  // write iters to file
  while (iters.hasNext) {
    writer.write(formatParameters(iters.next.p))
  }

  writer.close()
}<|MERGE_RESOLUTION|>--- conflicted
+++ resolved
@@ -30,12 +30,7 @@
   val reader = rawData.asCsvReader[List[Double]](rfc.withHeader)
   val data = reader.
     collect { 
-<<<<<<< HEAD
-      case Success(a) => Data(a.head,
-        DenseVector(a.drop(1).take(2).map(_.some).toArray))
-=======
       case Success(a) => Data(a.head, DenseVector(a(1).some, a(2).some))
->>>>>>> 3ab93beb
     }.
     toVector
 }
@@ -69,12 +64,7 @@
   val out = new java.io.File("data/correlated_dlm_filtered.csv")
 
   def formatFiltered(f: KalmanFilter.State) = {
-<<<<<<< HEAD
     f.time :: DenseVector.vertcat(f.mt, diag(f.ct)).data.toList
-=======
-    (f.time, f.mt(0), f.ct.data(0), 
-      f.ft.map(_(0)), f.qt.map(_.data(0)))
->>>>>>> 3ab93beb
   }
 
   val headers = rfc.withHeader(false)
@@ -83,7 +73,6 @@
 }
 
 object GibbsCorrelated extends App with CorrelatedModel with CorrelatedData {
-
   val iters = GibbsWishart.sample(model,
     InverseGamma(3.0, 5.0),
     InverseWishart(4.0, DenseMatrix.eye[Double](2)), p, data).
